--- conflicted
+++ resolved
@@ -94,15 +94,10 @@
     @Override
     public Order postOrder(String symbol, OrderSide side, PositionSide positionSide, OrderType orderType,
             TimeInForce timeInForce, String quantity, String price, String reduceOnly,
-<<<<<<< HEAD
-            String newClientOrderId, String stopPrice, WorkingType workingType, NewOrderRespType newOrderRespType) {
-        return RestApiInvoker.callSync(requestImpl.postOrder(symbol, side, orderType, 
-=======
             String newClientOrderId, String stopPrice, WorkingType workingType) {
         return RestApiInvoker.callSync(requestImpl.postOrder(symbol, side, positionSide, orderType,
->>>>>>> 7c083dd5
                 timeInForce, quantity, price, reduceOnly, 
-                newClientOrderId, stopPrice, workingType, newOrderRespType));
+                newClientOrderId, stopPrice, workingType));
     }
     
     @Override
