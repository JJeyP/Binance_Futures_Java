--- conflicted
+++ resolved
@@ -606,13 +606,8 @@
     }
 
     RestApiRequest<Order> postOrder(String symbol, OrderSide side, PositionSide positionSide, OrderType orderType,
-<<<<<<< HEAD
-                                    TimeInForce timeInForce, String quantity, String price, String reduceOnly,
-                                    String newClientOrderId, String stopPrice, WorkingType workingType) {
-=======
             TimeInForce timeInForce, String quantity, String price, String reduceOnly,
             String newClientOrderId, String stopPrice, WorkingType workingType, NewOrderRespType newOrderRespType) {
->>>>>>> 16d4ef01
         RestApiRequest<Order> request = new RestApiRequest<>();
         UrlParamsBuilder builder = UrlParamsBuilder.build()
                 .putToUrl("symbol", symbol)
